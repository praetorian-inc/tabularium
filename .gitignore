--- conflicted
+++ resolved
@@ -1,4 +1,3 @@
-<<<<<<< HEAD
 # IDE files
 .idea/
 .vscode/
@@ -33,8 +32,3 @@
 .claude-flow/
 .swarm/
 *.db
-=======
-.idea/
-.claude-flow/
-.swarm/
->>>>>>> 91abad39
