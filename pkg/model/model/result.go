package model

import (
	"fmt"
	"log/slog"
	"strconv"
	"strings"

	"github.com/praetorian-inc/tabularium/pkg/registry"
)

type ResultContext struct {
<<<<<<< HEAD
	Username      string            `json:"username" desc:"Username who initiated or owns the job."`
	Source        string            `json:"source" desc:"The source or capability that generated this job."`
	Config        map[string]string `json:"config" desc:"Configuration parameters for the job capability."`
	Secret        map[string]string `json:"secret" desc:"Sensitive configuration parameters (credentials, tokens, keys)."`
	Target        TargetWrapper     `json:"target" desc:"The primary target of the job."`
	Parent        TargetWrapper     `json:"parent,omitempty" desc:"Optional parent target from which this job was spawned."`
	Origin        TargetWrapper     `json:"origin" desc:"The origin for this chain of jobs. Defaults to target unless set here."`
	Queue         string            `json:"queue,omitempty" desc:"Target queue for the job."`
	Capabilities  []string          `json:"capabilities,omitempty" desc:"List of specific capabilities to run for this job."`
	AgentClientID string            `json:"agent_client_id,omitempty" desc:"Aegis agent client ID that performed the scan."`
=======
	Username     string            `json:"username" desc:"Username who initiated or owns the job."`
	Source       string            `json:"source" desc:"The source or capability that generated this job."`
	Config       map[string]string `json:"config" desc:"Configuration parameters for the job capability."`
	Secret       map[string]string `json:"secret" desc:"Sensitive configuration parameters (credentials, tokens, keys)."`
	Target       TargetWrapper     `json:"target" desc:"The primary target of the job."`
	Parent       TargetWrapper     `json:"parent,omitempty" desc:"Optional parent target from which this job was spawned."`
	Origin       TargetWrapper     `json:"origin" desc:"The origin for this chain of jobs. Defaults to target unless set here."`
	Queue        string            `json:"queue,omitempty" desc:"Target queue for the job."`
	Capabilities []string          `json:"capabilities,omitempty" desc:"List of specific capabilities to run for this job."`
	FullScan     bool              `json:"full,omitempty" desc:"Whether a full scan was performed or not."`
>>>>>>> 49b383ce
}

func _importEntity(entity string, config map[string]string) bool {
	if value, ok := config[entity]; ok {
		parsed, err := strconv.ParseBool(value)
		if err != nil {
			slog.Error(fmt.Sprintf("Error parsing %s config value", entity), "error", err)
			return false
		}
		return parsed
	}
	return true
}

func (rc *ResultContext) ImportAssets() bool {
	return _importEntity("importAssets", rc.Config)
}

func (rc *ResultContext) ImportVulnerabilities() bool {
	return _importEntity("importVulnerabilities", rc.Config)
}

func (rc *ResultContext) GetParent() Target {
	if rc.Parent.Model != nil {
		return ReturnParent(rc.Parent.Model)
	}
	return ReturnParent(rc.Target.Model)
}

func ReturnParent(parent Target) Target {
	if IsNoInput(parent) {
		return nil
	}
	return parent
}

func (rc *ResultContext) GetOrigin() Target {
	if rc.Origin.Model != nil {
		return rc.Origin.Model
	}
	return rc.Target.Model
}

// GetAgentClientID returns the agent client ID after validating it's not empty or just whitespace
func (rc *ResultContext) GetAgentClientID() string {
	if rc.AgentClientID == "" {
		return ""
	}
	// Validate that the client ID is not just whitespace
	trimmed := strings.TrimSpace(rc.AgentClientID)
	if trimmed == "" {
		slog.Warn("AgentClientID contains only whitespace, returning empty string")
		return ""
	}
	return trimmed
}

type SpawnJobOption func(job *Job)

func (rc *ResultContext) SpawnJob(source string, target Target, config map[string]string) Job {
	job := NewJob(source, target)
	if config != nil {
		job.Config = config
	}
	job.Capabilities = rc.Capabilities
	job.Origin = rc.Origin
	if job.Origin.Model == nil {
		job.Origin = TargetWrapper{Model: rc.GetParent()}
	}
	return job
}

type Result struct {
	registry.BaseModel
	Context ResultContext    `json:"context" desc:"The context associated with this result."`
	Items   []registry.Model `json:"items" desc:"The actual result items."`
}

func init() {
	registry.Registry.MustRegisterModel(&Result{})
}

// GetDescription returns a description for the Result model.
func (r *Result) GetDescription() string {
	return "Represents the result of a job, encapsulating the job details and the resulting item(s)."
}<|MERGE_RESOLUTION|>--- conflicted
+++ resolved
@@ -10,7 +10,6 @@
 )
 
 type ResultContext struct {
-<<<<<<< HEAD
 	Username      string            `json:"username" desc:"Username who initiated or owns the job."`
 	Source        string            `json:"source" desc:"The source or capability that generated this job."`
 	Config        map[string]string `json:"config" desc:"Configuration parameters for the job capability."`
@@ -20,19 +19,8 @@
 	Origin        TargetWrapper     `json:"origin" desc:"The origin for this chain of jobs. Defaults to target unless set here."`
 	Queue         string            `json:"queue,omitempty" desc:"Target queue for the job."`
 	Capabilities  []string          `json:"capabilities,omitempty" desc:"List of specific capabilities to run for this job."`
+  FullScan     bool              `json:"full,omitempty" desc:"Whether a full scan was performed or not."`
 	AgentClientID string            `json:"agent_client_id,omitempty" desc:"Aegis agent client ID that performed the scan."`
-=======
-	Username     string            `json:"username" desc:"Username who initiated or owns the job."`
-	Source       string            `json:"source" desc:"The source or capability that generated this job."`
-	Config       map[string]string `json:"config" desc:"Configuration parameters for the job capability."`
-	Secret       map[string]string `json:"secret" desc:"Sensitive configuration parameters (credentials, tokens, keys)."`
-	Target       TargetWrapper     `json:"target" desc:"The primary target of the job."`
-	Parent       TargetWrapper     `json:"parent,omitempty" desc:"Optional parent target from which this job was spawned."`
-	Origin       TargetWrapper     `json:"origin" desc:"The origin for this chain of jobs. Defaults to target unless set here."`
-	Queue        string            `json:"queue,omitempty" desc:"Target queue for the job."`
-	Capabilities []string          `json:"capabilities,omitempty" desc:"List of specific capabilities to run for this job."`
-	FullScan     bool              `json:"full,omitempty" desc:"Whether a full scan was performed or not."`
->>>>>>> 49b383ce
 }
 
 func _importEntity(entity string, config map[string]string) bool {
