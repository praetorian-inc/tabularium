--- conflicted
+++ resolved
@@ -1,8 +1,6 @@
 package model
 
 import (
-	"encoding/json"
-	"reflect"
 	"strings"
 	"testing"
 
@@ -177,21 +175,11 @@
 func TestWebApplicationLabels(t *testing.T) {
 	w := NewWebApplication("https://example.com", "Example")
 	labels := w.GetLabels()
-<<<<<<< HEAD
-	
-=======
-
->>>>>>> 59a15df9
 	expectedLabels := []string{WebApplicationLabel, AssetLabel, TTLLabel}
 	assert.ElementsMatch(t, expectedLabels, labels)
 
 	seedApp := NewWebApplicationSeed("https://seed.example.com")
 	seedLabels := seedApp.GetLabels()
-<<<<<<< HEAD
-	
-=======
-
->>>>>>> 59a15df9
 	expectedSeedLabels := []string{WebApplicationLabel, AssetLabel, TTLLabel, SeedLabel}
 	assert.ElementsMatch(t, expectedSeedLabels, seedLabels)
 }
@@ -322,264 +310,4 @@
 	assert.Equal(t, webApp.Status, returnedWebApp.Status)
 	assert.Equal(t, webApp.Source, returnedWebApp.Source)
 	assert.Equal(t, webApp.Key, returnedWebApp.Key)
-<<<<<<< HEAD
-}
-
-func TestWebApplicationSeedableInterface(t *testing.T) {
-	webApp := NewWebApplicationSeed("https://example.com")
-	
-	// Test GetSource/SetSource methods (inherited from BaseAsset)
-	assert.Equal(t, SeedSource, webApp.GetSource())
-	
-	webApp.SetSource("test-source")
-	// Should remain SeedSource because seed source always wins
-	assert.Equal(t, SeedSource, webApp.GetSource())
-	
-	// Test SetOrigin (inherited from BaseAsset)
-	webApp.SetOrigin("test-origin")
-	assert.Equal(t, "test-origin", webApp.Origin)
-	
-	// Test Target interface methods
-	assert.True(t, webApp.IsStatus(Pending))
-	assert.Equal(t, "https://example.com", webApp.Group())
-	assert.Equal(t, "/", webApp.Identifier())
-}
-
-func TestWebApplicationBurpSiteIDField(t *testing.T) {
-	tests := []struct {
-		name       string
-		burpSiteID string
-		primaryURL string
-		appName    string
-	}{
-		{
-			name:       "Basic BurpSiteID",
-			burpSiteID: "abc123-def456-ghi789",
-			primaryURL: "https://app.example.com",
-			appName:    "Example App",
-		},
-		{
-			name:       "Empty BurpSiteID",
-			burpSiteID: "",
-			primaryURL: "https://app.example.com",
-			appName:    "Example App",
-		},
-		{
-			name:       "Complex BurpSiteID",
-			burpSiteID: "burp_site_123456789_abcdef",
-			primaryURL: "https://complex.example.com/path",
-			appName:    "Complex App",
-		},
-	}
-
-	for _, tt := range tests {
-		t.Run(tt.name, func(t *testing.T) {
-			w := NewWebApplication(tt.primaryURL, tt.appName)
-			w.BurpSiteID = tt.burpSiteID
-			
-			assert.Equal(t, tt.burpSiteID, w.BurpSiteID)
-		})
-	}
-}
-
-func TestWebApplicationBurpSiteIDMerge(t *testing.T) {
-	tests := []struct {
-		name             string
-		app1BurpSiteID   string
-		app2BurpSiteID   string
-		expectedBurpSiteID string
-	}{
-		{
-			name:             "Merge with empty source",
-			app1BurpSiteID:   "original-id",
-			app2BurpSiteID:   "",
-			expectedBurpSiteID: "original-id",
-		},
-		{
-			name:             "Merge with non-empty source",
-			app1BurpSiteID:   "original-id",
-			app2BurpSiteID:   "new-id",
-			expectedBurpSiteID: "new-id",
-		},
-		{
-			name:             "Merge empty with non-empty",
-			app1BurpSiteID:   "",
-			app2BurpSiteID:   "new-id",
-			expectedBurpSiteID: "new-id",
-		},
-		{
-			name:             "Merge both empty",
-			app1BurpSiteID:   "",
-			app2BurpSiteID:   "",
-			expectedBurpSiteID: "",
-		},
-	}
-
-	for _, tt := range tests {
-		t.Run(tt.name, func(t *testing.T) {
-			w1 := NewWebApplication("https://app1.example.com", "App 1")
-			w1.BurpSiteID = tt.app1BurpSiteID
-			
-			w2 := NewWebApplication("https://app2.example.com", "App 2")
-			w2.BurpSiteID = tt.app2BurpSiteID
-			
-			w1.Merge(&w2)
-			assert.Equal(t, tt.expectedBurpSiteID, w1.BurpSiteID)
-		})
-	}
-}
-
-func TestWebApplicationBurpSiteIDVisit(t *testing.T) {
-	tests := []struct {
-		name             string
-		app1BurpSiteID   string
-		app2BurpSiteID   string
-		expectedBurpSiteID string
-	}{
-		{
-			name:             "Visit with empty destination",
-			app1BurpSiteID:   "",
-			app2BurpSiteID:   "source-id",
-			expectedBurpSiteID: "source-id",
-		},
-		{
-			name:             "Visit with non-empty destination",
-			app1BurpSiteID:   "dest-id",
-			app2BurpSiteID:   "source-id",
-			expectedBurpSiteID: "dest-id", // Should not change
-		},
-		{
-			name:             "Visit with empty source",
-			app1BurpSiteID:   "dest-id",
-			app2BurpSiteID:   "",
-			expectedBurpSiteID: "dest-id",
-		},
-		{
-			name:             "Visit both empty",
-			app1BurpSiteID:   "",
-			app2BurpSiteID:   "",
-			expectedBurpSiteID: "",
-		},
-	}
-
-	for _, tt := range tests {
-		t.Run(tt.name, func(t *testing.T) {
-			w1 := NewWebApplication("https://app1.example.com", "App 1")
-			w1.BurpSiteID = tt.app1BurpSiteID
-			
-			w2 := NewWebApplication("https://app2.example.com", "App 2")
-			w2.BurpSiteID = tt.app2BurpSiteID
-			
-			w1.Visit(&w2)
-			assert.Equal(t, tt.expectedBurpSiteID, w1.BurpSiteID)
-		})
-	}
-}
-
-func TestWebApplicationBurpSiteIDJSONRoundTrip(t *testing.T) {
-	original := NewWebApplication("https://example.com", "Test App")
-	original.BurpSiteID = "test-burp-site-id-123"
-	
-	// Marshal to JSON
-	jsonData, err := json.Marshal(original)
-	require.NoError(t, err)
-	
-	// Verify BurpSiteID is in JSON
-	assert.Contains(t, string(jsonData), "burp_site_id")
-	assert.Contains(t, string(jsonData), "test-burp-site-id-123")
-	
-	// Unmarshal back
-	var unmarshaled WebApplication
-	err = json.Unmarshal(jsonData, &unmarshaled)
-	require.NoError(t, err)
-	
-	// Verify BurpSiteID round-tripped correctly
-	assert.Equal(t, original.BurpSiteID, unmarshaled.BurpSiteID)
-}
-
-func TestWebApplicationBurpSiteIDStructTags(t *testing.T) {
-	webAppType := reflect.TypeOf(WebApplication{})
-	
-	// Get the BurpSiteID field
-	field, found := webAppType.FieldByName("BurpSiteID")
-	require.True(t, found, "BurpSiteID field should exist")
-	
-	// Check neo4j tag
-	neo4jTag := field.Tag.Get("neo4j")
-	assert.Equal(t, "burp_site_id", neo4jTag, "neo4j tag should be 'burp_site_id'")
-	
-	// Check json tag
-	jsonTag := field.Tag.Get("json")
-	assert.Equal(t, "burp_site_id", jsonTag, "json tag should be 'burp_site_id'")
-	
-	// Check desc tag exists (should be consistent with other fields)
-	descTag := field.Tag.Get("desc")
-	assert.NotEmpty(t, descTag, "desc tag should exist")
-	
-	// Check example tag exists
-	exampleTag := field.Tag.Get("example")
-	assert.NotEmpty(t, exampleTag, "example tag should exist")
-}
-
-func TestWebApplicationInterfaceComplianceWithBurpSiteID(t *testing.T) {
-	w := NewWebApplication("https://example.com", "Test App")
-	w.BurpSiteID = "test-id-123"
-	
-	// Test that WebApplication still implements Target interface
-	var target Target = &w
-	assert.NotNil(t, target)
-	
-	// Test that WebApplication still implements Assetlike interface
-	var assetlike Assetlike = &w
-	assert.NotNil(t, assetlike)
-	
-	// Test WithStatus maintains BurpSiteID
-	newStatusTarget := w.WithStatus(Pending)
-	newStatusWebApp, ok := newStatusTarget.(*WebApplication)
-	require.True(t, ok, "WithStatus should return a WebApplication")
-	assert.Equal(t, w.BurpSiteID, newStatusWebApp.BurpSiteID, "BurpSiteID should be preserved in WithStatus")
-}
-
-func TestWebApplicationRegistryIntegrationWithBurpSiteID(t *testing.T) {
-	// Verify the registry can still create WebApplication instances
-	model, found := registry.Registry.MakeType("webapplication")
-	require.True(t, found)
-	require.IsType(t, &WebApplication{}, model)
-	
-	// Set BurpSiteID and verify it persists through registry operations
-	webApp := model.(*WebApplication)
-	webApp.PrimaryURL = "https://registry.test.com"
-	webApp.Name = "Registry Test"
-	webApp.BurpSiteID = "registry-test-id"
-	
-	// Call registry hooks to ensure they don't interfere with BurpSiteID
-	webApp.Defaulted()
-	registry.CallHooks(webApp)
-	
-	// Verify BurpSiteID is preserved
-	assert.Equal(t, "registry-test-id", webApp.BurpSiteID)
-	
-	// Verify other fields are still properly processed
-	assert.Equal(t, "#webapplication#https://registry.test.com/", webApp.Key)
-	assert.True(t, webApp.Valid())
-}
-
-func TestWebApplicationSeedWithBurpSiteID(t *testing.T) {
-	// Test that seed creation works with BurpSiteID
-	seed := NewWebApplicationSeed("https://seed.example.com")
-	seed.BurpSiteID = "seed-burp-id"
-	
-	assert.Equal(t, "seed-burp-id", seed.BurpSiteID)
-	assert.Equal(t, SeedSource, seed.Source)
-	assert.Equal(t, Pending, seed.Status)
-	assert.Zero(t, seed.TTL)
-	
-	// Test SeedModels preserves BurpSiteID
-	seedModels := seed.SeedModels()
-	require.Len(t, seedModels, 1)
-	
-	copiedWebApp := seedModels[0].(*WebApplication)
-	assert.Equal(t, seed.BurpSiteID, copiedWebApp.BurpSiteID)
-=======
->>>>>>> 59a15df9
 }