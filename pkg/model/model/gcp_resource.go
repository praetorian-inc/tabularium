--- conflicted
+++ resolved
@@ -194,13 +194,8 @@
 		}
 	}
 	return assets
-<<<<<<< HEAD
-=======
-}
-
-// TODO: worth revisiting logic; currently properties only include public
-// IsPrivate determines if this GCP resource is private based on its IP/URL
+}
+
 func (a *GCPResource) IsPrivate() bool {
 	return false
->>>>>>> 1ff17abc
 }