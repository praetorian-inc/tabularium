--- conflicted
+++ resolved
@@ -10,42 +10,18 @@
 	"github.com/praetorian-inc/tabularium/pkg/registry"
 )
 
-<<<<<<< HEAD
-// WebApplication represents a web application as a security testing target.
-
-type BurpSite struct {
-	ID   string `neo4j:"id" json:"id" desc:"Burp Suite site ID for integration with Burp Suite Enterprise" example:"313"`
-	Name string `neo4j:"name" json:"name" desc:"Name of the Burp Suite site usually hostname" example:"app.example.com"`
-}
-
-func (b *BurpSite) Override(other BurpSite) {
-	if other.ID != "" {
-		b.ID = other.ID
-	}
-	if other.Name != "" {
-		b.Name = other.Name
-	}
-=======
 type BurpMetadata struct {
 	BurpSiteID     string `neo4j:"burp_site_id" json:"burp_site_id" dynamodbav:"burp_site_id" desc:"Burp Enterprise site identifier" example:"18865"`
 	BurpFolderID   string `neo4j:"burp_folder_id" json:"burp_folder_id" dynamodbav:"burp_folder_id" desc:"Burp Enterprise folder identifier" example:"17519"`
 	BurpScheduleID string `neo4j:"burp_schedule_id" json:"burp_schedule_id" dynamodbav:"burp_schedule_id" desc:"Burp Enterprise schedule identifier" example:"45934"`
->>>>>>> 4fc17b09
 }
 
 type WebApplication struct {
 	BaseAsset
-<<<<<<< HEAD
-	PrimaryURL string   `neo4j:"primary_url" json:"primary_url" desc:"The primary/canonical URL of the web application" example:"https://app.example.com"`
-	URLs       []string `neo4j:"urls" json:"urls" desc:"Additional URLs associated with this web application" example:"[\"https://api.example.com\", \"https://admin.example.com\"]"`
-	Name       string   `neo4j:"name" json:"name" desc:"Name of the web application" example:"Example App"`
-	Burp       BurpSite `neo4j:"burp_site" json:"burp_site" desc:"Burp Suite site for integration with Burp Suite Enterprise" example:"{id: 313, name: \"app.example.com\"}"`
-=======
 	PrimaryURL string   `neo4j:"primary_url" json:"primary_url" dynamodbav:"primary_url" desc:"The primary/canonical URL of the web application" example:"https://app.example.com"`
 	URLs       []string `neo4j:"urls" json:"urls" dynamodbav:"urls" desc:"Additional URLs associated with this web application" example:"[\"https://api.example.com\", \"https://admin.example.com\"]"`
 	Name       string   `neo4j:"name" json:"name" dynamodbav:"name" desc:"Name of the web application" example:"Example App"`
 	BurpMetadata
->>>>>>> 4fc17b09
 }
 
 const WebApplicationLabel = "WebApplication"
@@ -156,7 +132,6 @@
 		if !slices.Contains(w.URLs, u) {
 			w.URLs = append(w.URLs, u)
 		}
-		w.Burp.Override(otherApp.Burp)
 	}
 	if otherApp.BurpSiteID != "" {
 		w.BurpSiteID = otherApp.BurpSiteID
@@ -178,9 +153,6 @@
 	if otherApp.Name != "" && w.Name == "" {
 		w.Name = otherApp.Name
 	}
-<<<<<<< HEAD
-	w.Burp.Override(otherApp.Burp)
-=======
 	if otherApp.BurpSiteID != "" {
 		w.BurpSiteID = otherApp.BurpSiteID
 	}
@@ -190,7 +162,6 @@
 	if otherApp.BurpScheduleID != "" {
 		w.BurpScheduleID = otherApp.BurpScheduleID
 	}
->>>>>>> 4fc17b09
 }
 
 func (w *WebApplication) Attribute(name, value string) Attribute {
@@ -202,7 +173,6 @@
 		PrimaryURL: primaryURL,
 		Name:       name,
 		URLs:       []string{},
-		Burp:       BurpSite{},
 	}
 
 	w.Defaulted()
