package model

import (
	"fmt"
	"net/url"
	"regexp"
	"slices"

	"github.com/praetorian-inc/tabularium/pkg/lib/normalize"
	"github.com/praetorian-inc/tabularium/pkg/registry"
)

// WebApplication represents a web application as a security testing target.
// It extends BaseAsset with web-specific properties including URLs and Burp Suite integration.
type WebApplication struct {
	BaseAsset
	PrimaryURL string   `neo4j:"primary_url" json:"primary_url" desc:"The primary/canonical URL of the web application" example:"https://app.example.com"`
	URLs       []string `neo4j:"urls" json:"urls" desc:"Additional URLs associated with this web application" example:"[\"https://api.example.com\", \"https://admin.example.com\"]"`
	Name       string   `neo4j:"name" json:"name" desc:"Name of the web application" example:"Example App"`
	BurpSiteID string   `neo4j:"burp_site_id" json:"burp_site_id" desc:"Burp Suite site ID for integration with Burp Suite Enterprise" example:"abc123-def456-ghi789"`
}

const (
	WebApplicationLabel = "WebApplication"
	// MaxKeyLength defines the maximum length for Neo4j keys
	MaxKeyLength = 2048
)

var (
	// webAppKeyRegex validates the WebApplication key format
	webAppKeyRegex = regexp.MustCompile(`^#webapplication#https?://[^?#]+$`)
)

func init() {
	registry.Registry.MustRegisterModel(&WebApplication{})
}

func (w *WebApplication) GetDescription() string {
	return "Represents a web application with a primary URL and associated URLs, designed for security testing and attack surface management."
}

func (w *WebApplication) GetLabels() []string {
	labels := []string{WebApplicationLabel, AssetLabel, TTLLabel}
	if w.Source == SeedSource {
		labels = append(labels, SeedLabel)
	}
	return labels
}

func (w *WebApplication) GetHooks() []registry.Hook {
	return []registry.Hook{
		useGroupAndIdentifier(w, &w.Name, &w.PrimaryURL),
		{
			Call: func() error {
				if w.PrimaryURL == "" {
					return fmt.Errorf("WebApplication requires non-empty PrimaryURL")
				}

				normalizedURL, err := normalize.Normalize(w.PrimaryURL)
				if err != nil {
					return fmt.Errorf("failed to normalize PrimaryURL: %w", err)
				}
				w.PrimaryURL = normalizedURL

				key := fmt.Sprintf("#webapplication#%s", w.PrimaryURL)
				if len(key) > 2048 {
					key = key[:2048]
				}
				w.Key = key

				normalizedURLs := make([]string, 0, len(w.URLs))
				for _, u := range w.URLs {
					if normalized, err := normalize.Normalize(u); err == nil {
						normalizedURLs = append(normalizedURLs, normalized)
					}
				}
				w.URLs = normalizedURLs

				return nil
			},
		},
		setGroupAndIdentifier(w, &w.Name, &w.PrimaryURL),
	}
}

// Defaulted initializes default values for WebApplication fields
func (w *WebApplication) Defaulted() {
	w.BaseAsset.Defaulted()
	w.Class = "webapplication"
	if w.URLs == nil {
		w.URLs = make([]string, 0)
	}
	// BurpSiteID defaults to empty string, which is handled by Go's zero value
}

// Valid checks if the WebApplication has a properly formatted key
func (w *WebApplication) Valid() bool {
	return w.Key != "" && webAppKeyRegex.MatchString(w.Key)
}

// WithStatus creates a copy with the specified status, preserving all fields including BurpSiteID
func (w *WebApplication) WithStatus(status string) Target {
	ret := *w
	ret.Status = status
	// Deep copy URLs to avoid shared slice references
	ret.URLs = make([]string, len(w.URLs))
	copy(ret.URLs, w.URLs)
	return &ret
}

func (w *WebApplication) Group() string {
	if parsed, err := url.Parse(w.PrimaryURL); err == nil {
		return fmt.Sprintf("%s://%s", parsed.Scheme, parsed.Host)
	}
	return w.PrimaryURL
}

func (w *WebApplication) Identifier() string {
	if parsed, err := url.Parse(w.PrimaryURL); err == nil {
		if parsed.Path == "" || parsed.Path == "/" {
			return "/"
		}
		return parsed.Path
	}
	return w.PrimaryURL
}

// Merge combines data from another Assetlike, preferring non-empty values from other
func (w *WebApplication) Merge(other Assetlike) {
	w.BaseAsset.Merge(other)
	if otherApp, ok := other.(*WebApplication); ok {
		if otherApp.Name != "" {
			w.Name = otherApp.Name
		}
		if otherApp.PrimaryURL != "" {
			w.PrimaryURL = otherApp.PrimaryURL
		}
		for _, u := range otherApp.URLs {
			if !slices.Contains(w.URLs, u) {
				w.URLs = append(w.URLs, u)
			}
		}
		if otherApp.BurpSiteID != "" {
			w.BurpSiteID = otherApp.BurpSiteID
		}
	}
}

// Visit updates empty fields from another Assetlike without overwriting existing values
func (w *WebApplication) Visit(other Assetlike) {
	w.BaseAsset.Visit(other)
	if otherApp, ok := other.(*WebApplication); ok {
		if otherApp.Name != "" && w.Name == "" {
			w.Name = otherApp.Name
		}
		if otherApp.PrimaryURL != "" && w.PrimaryURL == "" {
			w.PrimaryURL = otherApp.PrimaryURL
		}
		if otherApp.BurpSiteID != "" && w.BurpSiteID == "" {
			w.BurpSiteID = otherApp.BurpSiteID
		}
	}
}

func (w *WebApplication) Attribute(name, value string) Attribute {
	return NewAttribute(name, value, w)
}

<<<<<<< HEAD
// IsHTTP returns true if the PrimaryURL uses HTTP or HTTPS protocol
func (w *WebApplication) IsHTTP() bool {
	return strings.HasPrefix(w.PrimaryURL, "http://") || strings.HasPrefix(w.PrimaryURL, "https://")
}

// IsHTTPS returns true if the PrimaryURL uses HTTPS protocol
func (w *WebApplication) IsHTTPS() bool {
	return strings.HasPrefix(w.PrimaryURL, "https://")
}

// HasBurpSiteID returns true if the WebApplication has a non-empty BurpSiteID
func (w *WebApplication) HasBurpSiteID() bool {
	return w.BurpSiteID != ""
}

=======
>>>>>>> 3c222cf6
func NewWebApplication(primaryURL, name string) WebApplication {
	w := WebApplication{
		PrimaryURL: primaryURL,
		Name:       name,
		URLs:       make([]string, 0),
		// BurpSiteID is intentionally left empty (zero value)
	}

	w.Defaulted()
	registry.CallHooks(&w)

	return w
}

// NewWebApplicationWithBurpSiteID creates a new WebApplication with a Burp Suite site ID
func NewWebApplicationWithBurpSiteID(primaryURL, name, burpSiteID string) WebApplication {
	w := NewWebApplication(primaryURL, name)
	w.BurpSiteID = burpSiteID
	return w
}

func NewWebApplicationSeed(primaryURL string) WebApplication {
	w := NewWebApplication(primaryURL, primaryURL)
	w.Source = SeedSource
	w.Status = Pending
	w.TTL = 0
	return w
}

func (w *WebApplication) SeedModels() []Seedable {
	copy := *w
	return []Seedable{&copy}
}<|MERGE_RESOLUTION|>--- conflicted
+++ resolved
@@ -166,24 +166,6 @@
 	return NewAttribute(name, value, w)
 }
 
-<<<<<<< HEAD
-// IsHTTP returns true if the PrimaryURL uses HTTP or HTTPS protocol
-func (w *WebApplication) IsHTTP() bool {
-	return strings.HasPrefix(w.PrimaryURL, "http://") || strings.HasPrefix(w.PrimaryURL, "https://")
-}
-
-// IsHTTPS returns true if the PrimaryURL uses HTTPS protocol
-func (w *WebApplication) IsHTTPS() bool {
-	return strings.HasPrefix(w.PrimaryURL, "https://")
-}
-
-// HasBurpSiteID returns true if the WebApplication has a non-empty BurpSiteID
-func (w *WebApplication) HasBurpSiteID() bool {
-	return w.BurpSiteID != ""
-}
-
-=======
->>>>>>> 3c222cf6
 func NewWebApplication(primaryURL, name string) WebApplication {
 	w := WebApplication{
 		PrimaryURL: primaryURL,
