package model

import (
	"fmt"
	"net/url"
	"regexp"
	"slices"

	"github.com/praetorian-inc/tabularium/pkg/lib/normalize"
	"github.com/praetorian-inc/tabularium/pkg/registry"
)

// WebApplication represents a web application as a security testing target.

type BurpSite struct {
	ID   string `neo4j:"id" json:"id" desc:"Burp Suite site ID for integration with Burp Suite Enterprise" example:"313"`
	Name string `neo4j:"name" json:"name" desc:"Name of the Burp Suite site usually hostname" example:"app.example.com"`
}

func (b *BurpSite) Override(other BurpSite) {
	if other.ID != "" {
		b.ID = other.ID
	}
	if other.Name != "" {
		b.Name = other.Name
	}
}

type WebApplication struct {
	BaseAsset
	PrimaryURL string   `neo4j:"primary_url" json:"primary_url" desc:"The primary/canonical URL of the web application" example:"https://app.example.com"`
	URLs       []string `neo4j:"urls" json:"urls" desc:"Additional URLs associated with this web application" example:"[\"https://api.example.com\", \"https://admin.example.com\"]"`
	Name       string   `neo4j:"name" json:"name" desc:"Name of the web application" example:"Example App"`
	Burp       BurpSite `neo4j:"burp_site" json:"burp_site" desc:"Burp Suite site for integration with Burp Suite Enterprise" example:"{id: 313, name: \"app.example.com\"}"`
}

const WebApplicationLabel = "WebApplication"

var webAppKeyRegex = regexp.MustCompile(`^#webapplication#https?://[^?#]+$`)

func init() {
	registry.Registry.MustRegisterModel(&WebApplication{})
}

func (w *WebApplication) GetDescription() string {
	return "Represents a web application with a primary URL and associated URLs, designed for security testing and attack surface management."
}

func (w *WebApplication) GetLabels() []string {
	labels := []string{WebApplicationLabel, AssetLabel, TTLLabel}
	if w.Source == SeedSource {
		labels = append(labels, SeedLabel)
	}
	return labels
}

func (w *WebApplication) GetHooks() []registry.Hook {
	return []registry.Hook{
		useGroupAndIdentifier(w, &w.Name, &w.PrimaryURL),
		{
			Call: func() error {
				if w.PrimaryURL == "" {
					return fmt.Errorf("WebApplication requires non-empty PrimaryURL")
				}

				normalizedURL, err := normalize.Normalize(w.PrimaryURL)
				if err != nil {
					return fmt.Errorf("failed to normalize PrimaryURL: %w", err)
				}
				w.PrimaryURL = normalizedURL

				key := fmt.Sprintf("#webapplication#%s", w.PrimaryURL)
				if len(key) > 2048 {
					key = key[:2048]
				}
				w.Key = key

				normalizedURLs := make([]string, 0, len(w.URLs))
				for _, u := range w.URLs {
					if normalized, err := normalize.Normalize(u); err == nil {
						normalizedURLs = append(normalizedURLs, normalized)
					}
				}
				w.URLs = normalizedURLs

				return nil
			},
		},
		setGroupAndIdentifier(w, &w.Name, &w.PrimaryURL),
	}
}

func (w *WebApplication) Defaulted() {
	w.BaseAsset.Defaulted()
	w.Class = "webapplication"
	if w.URLs == nil {
		w.URLs = make([]string, 0)
	}
}

func (w *WebApplication) Valid() bool {
	return webAppKeyRegex.MatchString(w.Key)
}

func (w *WebApplication) WithStatus(status string) Target {
	ret := *w
	ret.Status = status
	return &ret
}

func (w *WebApplication) GetPrimaryURL() url.URL {
	parsed, err := url.Parse(w.PrimaryURL)
	if err != nil {
		return url.URL{}
	}
	return *parsed
}

func (w *WebApplication) Group() string {
	return w.Name
}

func (w *WebApplication) Identifier() string {
	return w.PrimaryURL
}

func (w *WebApplication) Merge(other Assetlike) {
	w.BaseAsset.Merge(other)
	otherApp, ok := other.(*WebApplication)
	if !ok {
		return
	}
	if otherApp.Name != "" {
		w.Name = otherApp.Name
	}
	for _, u := range otherApp.URLs {
		if !slices.Contains(w.URLs, u) {
			w.URLs = append(w.URLs, u)
		}
		w.Burp.Override(otherApp.Burp)
	}
}

func (w *WebApplication) Visit(other Assetlike) {
	w.BaseAsset.Visit(other)
<<<<<<< HEAD
	if otherApp, ok := other.(*WebApplication); ok {
		if otherApp.Name != "" && w.Name == "" {
			w.Name = otherApp.Name
		}
		w.Burp.Override(otherApp.Burp)
=======
	otherApp, ok := other.(*WebApplication)
	if !ok {
		return
	}
	if otherApp.Name != "" && w.Name == "" {
		w.Name = otherApp.Name
>>>>>>> 449f9fe4
	}
}

func (w *WebApplication) Attribute(name, value string) Attribute {
	return NewAttribute(name, value, w)
}

func NewWebApplication(primaryURL, name string) WebApplication {
	w := WebApplication{
		PrimaryURL: primaryURL,
		Name:       name,
		URLs:       []string{},
		Burp:       BurpSite{},
	}

	w.Defaulted()
	registry.CallHooks(&w)

	return w
}

func NewWebApplicationSeed(primaryURL string) WebApplication {
	w := NewWebApplication(primaryURL, primaryURL)
	w.Source = SeedSource
	w.Status = Pending
	w.TTL = 0
	return w
}

func (w *WebApplication) SeedModels() []Seedable {
	copy := *w
	return []Seedable{&copy}
}<|MERGE_RESOLUTION|>--- conflicted
+++ resolved
@@ -143,21 +143,14 @@
 
 func (w *WebApplication) Visit(other Assetlike) {
 	w.BaseAsset.Visit(other)
-<<<<<<< HEAD
-	if otherApp, ok := other.(*WebApplication); ok {
-		if otherApp.Name != "" && w.Name == "" {
-			w.Name = otherApp.Name
-		}
-		w.Burp.Override(otherApp.Burp)
-=======
 	otherApp, ok := other.(*WebApplication)
 	if !ok {
 		return
 	}
 	if otherApp.Name != "" && w.Name == "" {
 		w.Name = otherApp.Name
->>>>>>> 449f9fe4
 	}
+	w.Burp.Override(otherApp.Burp)
 }
 
 func (w *WebApplication) Attribute(name, value string) Attribute {
