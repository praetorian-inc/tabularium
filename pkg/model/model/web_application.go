--- conflicted
+++ resolved
@@ -15,54 +15,40 @@
 )
 
 type BurpMetadata struct {
-<<<<<<< HEAD
-	BurpSiteID         string   `neo4j:"burp_site_id" json:"burp_site_id" dynamodbav:"burp_site_id" desc:"Burp Enterprise site identifier" example:"18865"`
-	BurpFolderID       string   `neo4j:"burp_folder_id" json:"burp_folder_id" dynamodbav:"burp_folder_id" desc:"Burp Enterprise folder identifier" example:"17519"`
-	BurpScheduleID     string   `neo4j:"burp_schedule_id" json:"burp_schedule_id" dynamodbav:"burp_schedule_id" desc:"Burp Enterprise schedule identifier" example:"45934"`
-	ExcludedExtensions []string `json:"excluded_extensions"`
-	ScheduledInterval  int      `json:"scheduledInterval"`
-	MapType            string   `json:"mapType"`
-	SizeThreshold      int      `json:"sizeThreshold"`
-	AIEnabled          bool     `json:"ai_enabled"`
-	ScopeEnabled       bool     `json:"scope_enabled"`
-	TimeUnit           string   `json:"timeUnit"`
-	TargetApplication  string   `json:"target_application"`
-}
+	BurpType                 string   `neo4j:"burp_type" json:"burp_type" dynamodbav:"burp_type" desc:"Burp type" example:"enterprise"`
+	BurpSiteID               string   `neo4j:"burp_site_id" json:"burp_site_id" dynamodbav:"burp_site_id" desc:"Burp Enterprise site identifier" example:"18865"`
+	BurpFolderID             string   `neo4j:"burp_folder_id" json:"burp_folder_id" dynamodbav:"burp_folder_id" desc:"Burp Enterprise folder identifier" example:"17519"`
+	BurpScheduleID           string   `neo4j:"burp_schedule_id" json:"burp_schedule_id" dynamodbav:"burp_schedule_id" desc:"Burp Enterprise schedule identifier" example:"45934"`
+	ApiDefinitionURL         string   `json:"api_definition_url" dynamodbav:"api_definition_url" desc:"URL to OpenAPI/Swagger specification" example:"https://api.example.com/openapi.json"`
+	ApiDefinitionContentPath string   `neo4j:"api_definition_content_path" json:"api_definition_content_path" dynamodbav:"api_definition_content_path" desc:"S3 path to API definition content for large files" example:"webapplication/user@example.com/api-definition-1234567890.json"`
+	ExcludedExtensions       []string `json:"excluded_extensions"`
+	ScheduledInterval        int      `json:"scheduledInterval"`
+	MapType                  string   `json:"mapType"`
+	SizeThreshold            int      `json:"sizeThreshold"`
+	AIEnabled                bool     `json:"ai_enabled"`
+	ScopeEnabled             bool     `json:"scope_enabled"`
+	TimeUnit                 string   `json:"timeUnit"`
+	TargetApplication        string   `json:"target_application"`
+}
+
+// We wrap it so its still easy to marshal/unmarshal
+type WebApplicationDetails struct {
+	ApiDefinitionContent APIDefinitionResult `json:"api_definition_content" desc:"Full parsed content of the API definition file (OpenAPI/Swagger/Postman)"`
+}
+
+type WebApplicationForGob WebApplication
 
 type WebApplication struct {
 	BaseAsset
+	LabelSettableEmbed
 	PrimaryURL string    `neo4j:"primary_url" json:"primary_url" dynamodbav:"primary_url" desc:"The primary/canonical URL of the web application" example:"https://app.example.com"`
 	URLs       []string  `neo4j:"urls" json:"urls" dynamodbav:"urls" desc:"Additional URLs associated with this web application" example:"[\"https://api.example.com\", \"https://admin.example.com\"]"`
 	Name       string    `neo4j:"name" json:"name" dynamodbav:"name" desc:"Name of the web application" example:"Example App"`
-	WebPages   []Webpage `neo4j:"web_pages" json:"web_pages" desc:"Web pages associated with this web application"`
-	BurpMetadata
-=======
-	BurpType                 string `neo4j:"burp_type" json:"burp_type" dynamodbav:"burp_type" desc:"Burp type" example:"enterprise"`
-	BurpSiteID               string `neo4j:"burp_site_id" json:"burp_site_id" dynamodbav:"burp_site_id" desc:"Burp Enterprise site identifier" example:"18865"`
-	BurpFolderID             string `neo4j:"burp_folder_id" json:"burp_folder_id" dynamodbav:"burp_folder_id" desc:"Burp Enterprise folder identifier" example:"17519"`
-	BurpScheduleID           string `neo4j:"burp_schedule_id" json:"burp_schedule_id" dynamodbav:"burp_schedule_id" desc:"Burp Enterprise schedule identifier" example:"45934"`
-	ApiDefinitionURL         string `json:"api_definition_url" dynamodbav:"api_definition_url" desc:"URL to OpenAPI/Swagger specification" example:"https://api.example.com/openapi.json"`
-	ApiDefinitionContentPath string `neo4j:"api_definition_content_path" json:"api_definition_content_path" dynamodbav:"api_definition_content_path" desc:"S3 path to API definition content for large files" example:"webapplication/user@example.com/api-definition-1234567890.json"`
-}
-
-// We wrap it so its still easy to marshal/unmarshal
-type WebApplicationDetails struct {
-	ApiDefinitionContent APIDefinitionResult `json:"api_definition_content" desc:"Full parsed content of the API definition file (OpenAPI/Swagger/Postman)"`
-}
-
-type WebApplicationForGob WebApplication
-
-type WebApplication struct {
-	BaseAsset
-	LabelSettableEmbed
-	PrimaryURL string   `neo4j:"primary_url" json:"primary_url" dynamodbav:"primary_url" desc:"The primary/canonical URL of the web application" example:"https://app.example.com"`
-	URLs       []string `neo4j:"urls" json:"urls" dynamodbav:"urls" desc:"Additional URLs associated with this web application" example:"[\"https://api.example.com\", \"https://admin.example.com\"]"`
-	Name       string   `neo4j:"name" json:"name" dynamodbav:"name" desc:"Name of the web application" example:"Example App"`
+	WebPages   []Webpage `neo4j:"web_pages" json:"web_pages" dynamodbav:"web_pages" desc:"Web pages associated with this web application"`
 	BurpMetadata
 
 	// S3-stored details (not saved to Neo4j/DynamoDB)
 	WebApplicationDetails `neo4j:"-" json:"-" dynamodbav:"-"`
->>>>>>> e2386be9
 }
 
 const WebApplicationLabel = "WebApplication"
@@ -190,7 +176,22 @@
 		if !slices.Contains(w.URLs, u) {
 			w.URLs = append(w.URLs, u)
 		}
-		w.Burp.Override(otherApp.Burp)
+
+	}
+	if otherApp.Source != "" {
+		w.Source = otherApp.Source
+	}
+	if otherApp.BurpSiteID != "" {
+		w.BurpSiteID = otherApp.BurpSiteID
+	}
+	if otherApp.BurpFolderID != "" {
+		w.BurpFolderID = otherApp.BurpFolderID
+	}
+	if otherApp.BurpScheduleID != "" {
+		w.BurpScheduleID = otherApp.BurpScheduleID
+	}
+	if otherApp.ApiDefinitionContentPath != "" {
+		w.ApiDefinitionContentPath = otherApp.ApiDefinitionContentPath
 	}
 	if otherApp.Source != "" {
 		w.Source = otherApp.Source
@@ -218,9 +219,6 @@
 	if otherApp.Name != "" && w.Name == "" {
 		w.Name = otherApp.Name
 	}
-<<<<<<< HEAD
-	w.Burp.Override(otherApp.Burp)
-=======
 	if otherApp.BurpSiteID != "" {
 		w.BurpSiteID = otherApp.BurpSiteID
 	}
@@ -236,7 +234,6 @@
 	if otherApp.ApiDefinitionContentPath != "" {
 		w.ApiDefinitionContentPath = otherApp.ApiDefinitionContentPath
 	}
->>>>>>> e2386be9
 }
 
 func (w *WebApplication) Attribute(name, value string) Attribute {
