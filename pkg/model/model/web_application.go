package model

import (
	"fmt"
	"net/url"
	"regexp"
	"slices"
	"strings"

	uu "github.com/praetorian-inc/tabularium/pkg/lib/url"
	"github.com/praetorian-inc/tabularium/pkg/registry"
)

// WebApplication represents a web application as a security testing target.
// It extends BaseAsset with web-specific properties including URLs and Burp Suite integration.
type WebApplication struct {
	BaseAsset
	PrimaryURL string   `neo4j:"primary_url" json:"primary_url" desc:"The primary/canonical URL of the web application" example:"https://app.example.com"`
	URLs       []string `neo4j:"urls" json:"urls" desc:"Additional URLs associated with this web application" example:"[\"https://api.example.com\", \"https://admin.example.com\"]"`
	Name       string   `neo4j:"name" json:"name" desc:"Name of the web application" example:"Example App"`
	BurpSiteID string   `neo4j:"burp_site_id" json:"burp_site_id" desc:"Burp Suite site ID for integration with Burp Suite Enterprise" example:"abc123-def456-ghi789"`
}

const (
	WebApplicationLabel = "WebApplication"
	// MaxKeyLength defines the maximum length for Neo4j keys
	MaxKeyLength = 2048
)

var (
	// webAppKeyRegex validates the WebApplication key format
	webAppKeyRegex = regexp.MustCompile(`^#webapplication#https?://[^?#]+$`)
)

func init() {
	registry.Registry.MustRegisterModel(&WebApplication{})
}

func (w *WebApplication) GetDescription() string {
	return "Represents a web application with a primary URL and associated URLs, designed for security testing and attack surface management."
}

func (w *WebApplication) GetLabels() []string {
	labels := []string{WebApplicationLabel, AssetLabel, TTLLabel}
	if w.Source == SeedSource {
		labels = append(labels, SeedLabel)
	}
	return labels
}

func (w *WebApplication) GetHooks() []registry.Hook {
	return []registry.Hook{
		useGroupAndIdentifier(w, &w.Name, &w.PrimaryURL),
		{
			Call: func() error {
<<<<<<< HEAD
				return w.normalize()
=======
				if w.PrimaryURL == "" {
					return fmt.Errorf("WebApplication requires non-empty PrimaryURL")
				}

				normalizedURL, err := uu.Normalize(w.PrimaryURL)
				if err != nil {
					return fmt.Errorf("failed to normalize PrimaryURL: %w", err)
				}
				w.PrimaryURL = normalizedURL

				key := fmt.Sprintf("#webapplication#%s", w.PrimaryURL)
				if len(key) > 2048 {
					key = key[:2048]
				}
				w.Key = key

				normalizedURLs := make([]string, 0, len(w.URLs))
				for _, u := range w.URLs {
					if normalized, err := uu.Normalize(u); err == nil {
						normalizedURLs = append(normalizedURLs, normalized)
					}
				}
				w.URLs = normalizedURLs

				return nil
>>>>>>> 59a15df9
			},
		},
		setGroupAndIdentifier(w, &w.Name, &w.PrimaryURL),
	}
}

// Defaulted initializes default values for WebApplication fields
func (w *WebApplication) Defaulted() {
	w.BaseAsset.Defaulted()
	if w.URLs == nil {
		w.URLs = make([]string, 0)
	}
	// BurpSiteID defaults to empty string, which is handled by Go's zero value
}

// Valid checks if the WebApplication has a properly formatted key
func (w *WebApplication) Valid() bool {
	return w.Key != "" && webAppKeyRegex.MatchString(w.Key)
}

// WithStatus creates a copy with the specified status, preserving all fields including BurpSiteID
func (w *WebApplication) WithStatus(status string) Target {
	ret := *w
	ret.Status = status
	// Deep copy URLs to avoid shared slice references
	ret.URLs = make([]string, len(w.URLs))
	copy(ret.URLs, w.URLs)
	return &ret
}

func (w *WebApplication) Group() string {
	if parsed, err := url.Parse(w.PrimaryURL); err == nil {
		return fmt.Sprintf("%s://%s", parsed.Scheme, parsed.Host)
	}
	return w.PrimaryURL
}

func (w *WebApplication) Identifier() string {
	if parsed, err := url.Parse(w.PrimaryURL); err == nil {
		if parsed.Path == "" || parsed.Path == "/" {
			return "/"
		}
		return parsed.Path
	}
	return w.PrimaryURL
}

// Merge combines data from another Assetlike, preferring non-empty values from other
func (w *WebApplication) Merge(other Assetlike) {
	w.BaseAsset.Merge(other)
<<<<<<< HEAD
	otherApp, ok := other.(*WebApplication)
	if !ok {
		return
=======
	if otherApp, ok := other.(*WebApplication); ok {
		if otherApp.Name != "" {
			w.Name = otherApp.Name
		}
		for _, u := range otherApp.URLs {
			if !slices.Contains(w.URLs, u) {
				w.URLs = append(w.URLs, u)
			}
		}
>>>>>>> 59a15df9
	}

	// Update fields with non-empty values from other
	if otherApp.PrimaryURL != "" {
		w.PrimaryURL = otherApp.PrimaryURL
	}
	if otherApp.Name != "" {
		w.Name = otherApp.Name
	}
	if otherApp.BurpSiteID != "" {
		w.BurpSiteID = otherApp.BurpSiteID
	}

	// Merge URLs without duplicates
	w.mergeURLs(otherApp.URLs)
}

// Visit updates empty fields from another Assetlike without overwriting existing values
func (w *WebApplication) Visit(other Assetlike) {
	w.BaseAsset.Visit(other)
<<<<<<< HEAD
	otherApp, ok := other.(*WebApplication)
	if !ok {
		return
	}

	// Only update if our fields are empty
	if w.PrimaryURL == "" && otherApp.PrimaryURL != "" {
		w.PrimaryURL = otherApp.PrimaryURL
	}
	if w.Name == "" && otherApp.Name != "" {
		w.Name = otherApp.Name
	}
	if w.BurpSiteID == "" && otherApp.BurpSiteID != "" {
		w.BurpSiteID = otherApp.BurpSiteID
=======
	if otherApp, ok := other.(*WebApplication); ok {
		if otherApp.Name != "" && w.Name == "" {
			w.Name = otherApp.Name
		}
>>>>>>> 59a15df9
	}
}

func (w *WebApplication) Attribute(name, value string) Attribute {
	return NewAttribute(name, value, w)
}

// IsHTTP returns true if the PrimaryURL uses HTTP or HTTPS protocol
func (w *WebApplication) IsHTTP() bool {
	return strings.HasPrefix(w.PrimaryURL, "http://") || strings.HasPrefix(w.PrimaryURL, "https://")
}

// IsHTTPS returns true if the PrimaryURL uses HTTPS protocol
func (w *WebApplication) IsHTTPS() bool {
	return strings.HasPrefix(w.PrimaryURL, "https://")
}

<<<<<<< HEAD
// IsPublic returns true if the web application is publicly accessible
func (w *WebApplication) IsPublic() bool {
	return !w.IsPrivate()
}

// HasBurpSiteID returns true if the web application has a Burp Suite site ID configured
func (w *WebApplication) HasBurpSiteID() bool {
	return w.BurpSiteID != ""
}

// normalizeURL normalizes a URL for consistent storage and comparison.
// It converts scheme and host to lowercase, removes default ports,
// ensures a path exists, and strips query/fragment components.
func normalizeURL(rawURL string) (string, error) {
	if rawURL == "" {
		return "", fmt.Errorf("empty URL")
	}

	parsed, err := url.Parse(rawURL)
	if err != nil {
		return "", fmt.Errorf("invalid URL: %w", err)
	}

	if parsed.Scheme == "" {
		return "", fmt.Errorf("URL missing scheme")
	}
	if parsed.Host == "" {
		return "", fmt.Errorf("URL missing host")
	}

	// Normalize scheme and host to lowercase
	parsed.Scheme = strings.ToLower(parsed.Scheme)
	parsed.Host = strings.ToLower(parsed.Host)

	// Remove default ports for cleaner URLs
	parsed.Host = removeDefaultPort(parsed.Scheme, parsed.Host)

	// Ensure path exists and is normalized
	if parsed.Path == "" {
		parsed.Path = "/"
	} else {
		// Normalize path to lowercase for consistency
		parsed.Path = strings.ToLower(parsed.Path)
	}

	// Remove query and fragment for canonical URL
	parsed.RawQuery = ""
	parsed.Fragment = ""

	return parsed.String(), nil
}

// removeDefaultPort removes default HTTP/HTTPS ports from the host string
func removeDefaultPort(scheme, host string) string {
	switch scheme {
	case "http":
		if strings.HasSuffix(host, ":80") {
			return strings.TrimSuffix(host, ":80")
		}
	case "https":
		if strings.HasSuffix(host, ":443") {
			return strings.TrimSuffix(host, ":443")
		}
	}
	return host
}

// normalize performs URL normalization and key generation for the WebApplication
func (w *WebApplication) normalize() error {
	if w.PrimaryURL != "" {
		normalizedURL, err := normalizeURL(w.PrimaryURL)
		if err != nil {
			return fmt.Errorf("failed to normalize PrimaryURL: %w", err)
		}
		w.PrimaryURL = normalizedURL
		w.Key = w.generateKey()
	}

	// Normalize additional URLs, filtering out invalid ones
	w.URLs = w.normalizeURLList(w.URLs)
	return nil
}

// generateKey creates the Neo4j key for this WebApplication
func (w *WebApplication) generateKey() string {
	key := fmt.Sprintf("#webapplication#%s", w.PrimaryURL)
	if len(key) > MaxKeyLength {
		key = key[:MaxKeyLength]
	}
	return key
}

// normalizeURLList normalizes a list of URLs, filtering out invalid ones
func (w *WebApplication) normalizeURLList(urls []string) []string {
	if len(urls) == 0 {
		return urls
	}

	normalizedURLs := make([]string, 0, len(urls))
	seen := make(map[string]bool)

	for _, u := range urls {
		if normalized, err := normalizeURL(u); err == nil && !seen[normalized] {
			normalizedURLs = append(normalizedURLs, normalized)
			seen[normalized] = true
		}
	}
	return normalizedURLs
}

// mergeURLs merges additional URLs without creating duplicates
func (w *WebApplication) mergeURLs(otherURLs []string) {
	if len(otherURLs) == 0 {
		return
	}

	urlSet := make(map[string]bool, len(w.URLs)+len(otherURLs))
	for _, u := range w.URLs {
		urlSet[u] = true
	}

	for _, u := range otherURLs {
		if !urlSet[u] {
			w.URLs = append(w.URLs, u)
			urlSet[u] = true
		}
	}
}

// NewWebApplication creates a new WebApplication with the specified primary URL and name.
// It initializes default values and runs registry hooks for proper setup.
=======
>>>>>>> 59a15df9
func NewWebApplication(primaryURL, name string) WebApplication {
	w := WebApplication{
		PrimaryURL: primaryURL,
		Name:       name,
		URLs:       make([]string, 0),
		// BurpSiteID is intentionally left empty (zero value)
	}

	w.Defaulted()
	registry.CallHooks(&w)

	return w
}

// NewWebApplicationWithBurpSiteID creates a new WebApplication with a Burp Suite site ID
func NewWebApplicationWithBurpSiteID(primaryURL, name, burpSiteID string) WebApplication {
	w := NewWebApplication(primaryURL, name)
	w.BurpSiteID = burpSiteID
	return w
}

func NewWebApplicationSeed(primaryURL string) WebApplication {
	w := NewWebApplication(primaryURL, primaryURL)
	w.Source = SeedSource
	w.Status = Pending
	w.TTL = 0
	return w
}

func (w *WebApplication) SeedModels() []Seedable {
	copy := *w
	return []Seedable{&copy}
}<|MERGE_RESOLUTION|>--- conflicted
+++ resolved
@@ -53,9 +53,6 @@
 		useGroupAndIdentifier(w, &w.Name, &w.PrimaryURL),
 		{
 			Call: func() error {
-<<<<<<< HEAD
-				return w.normalize()
-=======
 				if w.PrimaryURL == "" {
 					return fmt.Errorf("WebApplication requires non-empty PrimaryURL")
 				}
@@ -81,7 +78,6 @@
 				w.URLs = normalizedURLs
 
 				return nil
->>>>>>> 59a15df9
 			},
 		},
 		setGroupAndIdentifier(w, &w.Name, &w.PrimaryURL),
@@ -132,11 +128,6 @@
 // Merge combines data from another Assetlike, preferring non-empty values from other
 func (w *WebApplication) Merge(other Assetlike) {
 	w.BaseAsset.Merge(other)
-<<<<<<< HEAD
-	otherApp, ok := other.(*WebApplication)
-	if !ok {
-		return
-=======
 	if otherApp, ok := other.(*WebApplication); ok {
 		if otherApp.Name != "" {
 			w.Name = otherApp.Name
@@ -146,7 +137,6 @@
 				w.URLs = append(w.URLs, u)
 			}
 		}
->>>>>>> 59a15df9
 	}
 
 	// Update fields with non-empty values from other
@@ -167,27 +157,10 @@
 // Visit updates empty fields from another Assetlike without overwriting existing values
 func (w *WebApplication) Visit(other Assetlike) {
 	w.BaseAsset.Visit(other)
-<<<<<<< HEAD
-	otherApp, ok := other.(*WebApplication)
-	if !ok {
-		return
-	}
-
-	// Only update if our fields are empty
-	if w.PrimaryURL == "" && otherApp.PrimaryURL != "" {
-		w.PrimaryURL = otherApp.PrimaryURL
-	}
-	if w.Name == "" && otherApp.Name != "" {
-		w.Name = otherApp.Name
-	}
-	if w.BurpSiteID == "" && otherApp.BurpSiteID != "" {
-		w.BurpSiteID = otherApp.BurpSiteID
-=======
 	if otherApp, ok := other.(*WebApplication); ok {
 		if otherApp.Name != "" && w.Name == "" {
 			w.Name = otherApp.Name
 		}
->>>>>>> 59a15df9
 	}
 }
 
@@ -205,140 +178,6 @@
 	return strings.HasPrefix(w.PrimaryURL, "https://")
 }
 
-<<<<<<< HEAD
-// IsPublic returns true if the web application is publicly accessible
-func (w *WebApplication) IsPublic() bool {
-	return !w.IsPrivate()
-}
-
-// HasBurpSiteID returns true if the web application has a Burp Suite site ID configured
-func (w *WebApplication) HasBurpSiteID() bool {
-	return w.BurpSiteID != ""
-}
-
-// normalizeURL normalizes a URL for consistent storage and comparison.
-// It converts scheme and host to lowercase, removes default ports,
-// ensures a path exists, and strips query/fragment components.
-func normalizeURL(rawURL string) (string, error) {
-	if rawURL == "" {
-		return "", fmt.Errorf("empty URL")
-	}
-
-	parsed, err := url.Parse(rawURL)
-	if err != nil {
-		return "", fmt.Errorf("invalid URL: %w", err)
-	}
-
-	if parsed.Scheme == "" {
-		return "", fmt.Errorf("URL missing scheme")
-	}
-	if parsed.Host == "" {
-		return "", fmt.Errorf("URL missing host")
-	}
-
-	// Normalize scheme and host to lowercase
-	parsed.Scheme = strings.ToLower(parsed.Scheme)
-	parsed.Host = strings.ToLower(parsed.Host)
-
-	// Remove default ports for cleaner URLs
-	parsed.Host = removeDefaultPort(parsed.Scheme, parsed.Host)
-
-	// Ensure path exists and is normalized
-	if parsed.Path == "" {
-		parsed.Path = "/"
-	} else {
-		// Normalize path to lowercase for consistency
-		parsed.Path = strings.ToLower(parsed.Path)
-	}
-
-	// Remove query and fragment for canonical URL
-	parsed.RawQuery = ""
-	parsed.Fragment = ""
-
-	return parsed.String(), nil
-}
-
-// removeDefaultPort removes default HTTP/HTTPS ports from the host string
-func removeDefaultPort(scheme, host string) string {
-	switch scheme {
-	case "http":
-		if strings.HasSuffix(host, ":80") {
-			return strings.TrimSuffix(host, ":80")
-		}
-	case "https":
-		if strings.HasSuffix(host, ":443") {
-			return strings.TrimSuffix(host, ":443")
-		}
-	}
-	return host
-}
-
-// normalize performs URL normalization and key generation for the WebApplication
-func (w *WebApplication) normalize() error {
-	if w.PrimaryURL != "" {
-		normalizedURL, err := normalizeURL(w.PrimaryURL)
-		if err != nil {
-			return fmt.Errorf("failed to normalize PrimaryURL: %w", err)
-		}
-		w.PrimaryURL = normalizedURL
-		w.Key = w.generateKey()
-	}
-
-	// Normalize additional URLs, filtering out invalid ones
-	w.URLs = w.normalizeURLList(w.URLs)
-	return nil
-}
-
-// generateKey creates the Neo4j key for this WebApplication
-func (w *WebApplication) generateKey() string {
-	key := fmt.Sprintf("#webapplication#%s", w.PrimaryURL)
-	if len(key) > MaxKeyLength {
-		key = key[:MaxKeyLength]
-	}
-	return key
-}
-
-// normalizeURLList normalizes a list of URLs, filtering out invalid ones
-func (w *WebApplication) normalizeURLList(urls []string) []string {
-	if len(urls) == 0 {
-		return urls
-	}
-
-	normalizedURLs := make([]string, 0, len(urls))
-	seen := make(map[string]bool)
-
-	for _, u := range urls {
-		if normalized, err := normalizeURL(u); err == nil && !seen[normalized] {
-			normalizedURLs = append(normalizedURLs, normalized)
-			seen[normalized] = true
-		}
-	}
-	return normalizedURLs
-}
-
-// mergeURLs merges additional URLs without creating duplicates
-func (w *WebApplication) mergeURLs(otherURLs []string) {
-	if len(otherURLs) == 0 {
-		return
-	}
-
-	urlSet := make(map[string]bool, len(w.URLs)+len(otherURLs))
-	for _, u := range w.URLs {
-		urlSet[u] = true
-	}
-
-	for _, u := range otherURLs {
-		if !urlSet[u] {
-			w.URLs = append(w.URLs, u)
-			urlSet[u] = true
-		}
-	}
-}
-
-// NewWebApplication creates a new WebApplication with the specified primary URL and name.
-// It initializes default values and runs registry hooks for proper setup.
-=======
->>>>>>> 59a15df9
 func NewWebApplication(primaryURL, name string) WebApplication {
 	w := WebApplication{
 		PrimaryURL: primaryURL,
