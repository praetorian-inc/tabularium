--- conflicted
+++ resolved
@@ -179,12 +179,8 @@
 	ret := *a
 	ret.Status = status
 	return &ret
-<<<<<<< HEAD
-=======
 }
 
-// IsPrivate determines if this Azure resource is private based on its IP/URL
 func (a *AzureResource) IsPrivate() bool {
 	return false
->>>>>>> 1ff17abc
 }