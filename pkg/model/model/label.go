package model

import (
	"fmt"
	"strings"

	"golang.org/x/text/cases"
	"golang.org/x/text/language"
)

var labelRegistry map[string]string

func getRegistry() map[string]string {
	if labelRegistry == nil {
		labelRegistry = map[string]string{}
	}

	return labelRegistry
}

func MustRegisterLabel(label string) {
	registry := getRegistry()
	_, exists := registry[label]
	if exists {
		panic(fmt.Sprintf("label '%s' already registered", label))
	}

	lowercase := strings.ToLower(label)
	registry[lowercase] = label
}

func GetLabel(label string) string {
	lowercase := strings.ToLower(label)

	registry := getRegistry()
	registered, ok := registry[lowercase]
	if ok {
		return registered
	}
<<<<<<< HEAD
	if strings.EqualFold(lowercase, strings.ToLower(WebApplicationLabel)) {
		return WebApplicationLabel
	}
=======

>>>>>>> 599173b9
	return cases.Title(language.English).String(lowercase)
}<|MERGE_RESOLUTION|>--- conflicted
+++ resolved
@@ -37,12 +37,5 @@
 	if ok {
 		return registered
 	}
-<<<<<<< HEAD
-	if strings.EqualFold(lowercase, strings.ToLower(WebApplicationLabel)) {
-		return WebApplicationLabel
-	}
-=======
-
->>>>>>> 599173b9
 	return cases.Title(language.English).String(lowercase)
 }