--- conflicted
+++ resolved
@@ -292,7 +292,6 @@
 	}
 }
 
-<<<<<<< HEAD
 // TestJob_AgentClientIDExtraction tests that agent client ID is correctly extracted from job config
 func TestJob_AgentClientIDExtraction(t *testing.T) {
 	dummy := NewAsset("example.com", "example.com")
@@ -508,7 +507,6 @@
 			assert.Equal(t, tt.expected, result, "Agent validation should match expected result")
 		})
 	}
-=======
 func TestJob_Valid(t *testing.T) {
 	target := NewAsset("example.com", "example.com")
 
@@ -527,5 +525,4 @@
 
 	assert.True(t, goodJob.Valid())
 	assert.True(t, goodJobWithCredentials.Valid())
->>>>>>> 6d755157
 }