--- conflicted
+++ resolved
@@ -124,11 +124,7 @@
 	return nil
 }
 
-<<<<<<< HEAD
-func (hv *HasVulnerability) HydratableFile() File {
-=======
 func (hv *HasVulnerability) HydratedFile() File {
->>>>>>> 036e1adf
 	fileCopy := hv.Attachment
 	return fileCopy
 }
