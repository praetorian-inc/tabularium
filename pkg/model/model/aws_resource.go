package model

import (
	"fmt"
	"net"
	"strings"

	"github.com/aws/aws-sdk-go-v2/aws/arn"
	"github.com/praetorian-inc/tabularium/pkg/registry"
)

const (
	AWSProvider      = "aws"
	AWSResourceLabel = "AWSResource"
)

type AWSResource struct {
	CloudResource
	OrgPolicy []byte `neo4j:"-" json:"orgPolicy"`
}

func init() {
	MustRegisterLabel(AWSResourceLabel)
	registry.Registry.MustRegisterModel(&AWSResource{})
}

// NewAWSResource creates an AWSResource from the given ARN, resource type, account reference, and properties.
func NewAWSResource(name, accountRef string, rtype CloudResourceType, properties map[string]any) (AWSResource, error) {
	parsedARN, err := arn.Parse(name)
	if err != nil {
		return AWSResource{}, fmt.Errorf("invalid ARN: %s", name)
	}

	r := AWSResource{
		CloudResource: CloudResource{
			Name:         name,
			DisplayName:  parsedARN.Resource,
			Provider:     AWSProvider,
			Properties:   properties,
			ResourceType: rtype,
			Region:       parsedARN.Region,
			AccountRef:   accountRef,
		},
	}

	r.Defaulted()
	registry.CallHooks(&r)
	return r, nil
}

func (a *AWSResource) Defaulted() {
	a.Origins = []string{"amazon"}
	a.AttackSurface = []string{"cloud"}
	a.CloudResource.Defaulted()
	a.BaseAsset.Defaulted()
}

func (a *AWSResource) GetHooks() []registry.Hook {
	hooks := []registry.Hook{
		useGroupAndIdentifier(a, &a.AccountRef, &a.Name),
		{
			Call: func() error {
				a.CloudResource.Key = fmt.Sprintf("#awsresource#%s#%s", a.AccountRef, a.Name)
				a.CloudResource.Labels = []string{AWSResourceLabel}
				a.CloudResource.IPs = a.GetIPs()
				a.CloudResource.URLs = a.GetURLs()
				return nil
			},
		},
		setGroupAndIdentifier(a, &a.AccountRef, &a.Name),
	}

	hooks = append(hooks, a.CloudResource.GetHooks()...)
	return hooks
}

// WithStatus method for AWSResource to prevent type erasure
// Overrides the embedded CloudResource.WithStatus() to return proper type
func (a *AWSResource) WithStatus(status string) Target {
	ret := *a // Copy the full AWSResource, not just CloudResource
	ret.Status = status
	return &ret
}

func (c *AWSResource) HydratableFilepath() string {
	if c.OrgPolicy == nil {
<<<<<<< HEAD
		return ""
=======
		return SKIP_HYDRATION
>>>>>>> ef06164d
	}
	return c.GetOrgPolicyFilename()
}

func (a *AWSResource) GetOrgPolicyFilename() string {
	return fmt.Sprintf("awsresource/%s/%s/org-policies.json", a.AccountRef, RemoveReservedCharacters(a.Identifier()))
}

func (c *AWSResource) Hydrate(data []byte) error {
	c.OrgPolicy = data
	return nil
}

func (c *AWSResource) HydratedFile() File {
	filepath := c.HydratableFilepath()
	if filepath == "" {
		return File{}
	}

	file := NewFile(filepath)
	file.Bytes = c.OrgPolicy
	return file
}

func (c *AWSResource) Dehydrate() Hydratable {
	dehydrated := *c
	dehydrated.OrgPolicy = nil
	return &dehydrated
}

func (a *AWSResource) Visit(other Assetlike) {
	otherResource, ok := other.(*AWSResource)
	if !ok {
		return
	}

	a.CloudResource.Visit(&otherResource.CloudResource)
	a.BaseAsset.Visit(otherResource)
}

func (a *AWSResource) Merge(other Assetlike) {
	otherResource, ok := other.(*AWSResource)
	if !ok {
		return
	}

	a.CloudResource.Merge(&otherResource.CloudResource)
	a.BaseAsset.Merge(otherResource)
}

func (a *AWSResource) GetIPs() []string {
	ips := make([]string, 0) // Initialize with empty slice instead of nil
	switch a.ResourceType {
	case AWSEC2Instance:
		if ip, ok := a.Properties["PublicIp"].(string); ok && ip != "" {
			ips = append(ips, ip)
		}
		// Also check for PrivateIp in case it's needed for validation
		if ip, ok := a.Properties["PrivateIp"].(string); ok && ip != "" {
			ips = append(ips, ip)
		}
	}
	return ips
}

func (a *AWSResource) GetURLs() []string {
	return []string{}
}

func (a *AWSResource) GetDNS() string {
	if dns, ok := a.Properties["PublicDnsName"].(string); ok {
		return dns
	}
	return ""
}

func (a *AWSResource) Group() string {
	return a.AccountRef
}

func (a *AWSResource) Identifier() string {
	return a.Name
}

// Return an Asset that matches the legacy integration
func (a *AWSResource) NewAssets() []Asset {
	assets := make([]Asset, 0)
	dns := a.GetDNS()
	ips := a.GetIPs()
	urls := a.GetURLs()

	// Extract service name from ARN (same logic as Amazon capability)
	service := a.extractService()

	record := func(asset Asset) {
		asset.CloudId = a.Name
		asset.CloudService = service
		asset.CloudAccount = a.AccountRef
		assets = append(assets, asset)
	}

	// Create assets from URLs - NewAsset(url, arn)
	for _, url := range urls {
		record(NewAsset(url, a.Name))
	}

	for _, ip := range ips {
		if dns != "" {
			record(NewAsset(dns, ip))
		}
		record(NewAsset(ip, ip))
	}

	if len(assets) == 0 {
		identifier := a.Name // Use ARN as fallback
		if dns != "" {
			identifier = dns
		}
		record(NewAsset(identifier, identifier))
	}

	return assets
}

// extractService extracts the service name from the ARN (same logic as Amazon capability)
func (a *AWSResource) extractService() string {
	parts := strings.Split(a.Name, ":")
	if len(parts) > 2 {
		return parts[2]
	}
	return "Unknown Service"
}

// IsPrivate determines if this AWS resource is private based on its IP/URL
func (a *AWSResource) IsPrivate() bool {
	// Check if resource has any public IP addresses
	if ips := a.GetIPs(); len(ips) > 0 {
		for _, ip := range ips {
			if ip != "" {
				parsedIP := net.ParseIP(ip)
				if parsedIP != nil && !parsedIP.IsPrivate() {
					return false // Has at least one public IP = not private
				}
			}
		}
	}

	// Check if resource has a public URL/endpoint
	if urls := a.GetURLs(); len(urls) > 0 {
		return false // Has public URL = not private
	}

	// No public IPs or URL = assume private
	return true
}<|MERGE_RESOLUTION|>--- conflicted
+++ resolved
@@ -84,11 +84,7 @@
 
 func (c *AWSResource) HydratableFilepath() string {
 	if c.OrgPolicy == nil {
-<<<<<<< HEAD
-		return ""
-=======
 		return SKIP_HYDRATION
->>>>>>> ef06164d
 	}
 	return c.GetOrgPolicyFilename()
 }
