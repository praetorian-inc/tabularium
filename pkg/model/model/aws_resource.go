package model

import (
	"fmt"
	"net"
	"strings"

	"github.com/aws/aws-sdk-go-v2/aws/arn"
	"github.com/praetorian-inc/tabularium/pkg/registry"
)

const (
	AWSProvider      = "aws"
	AWSResourceLabel = "AWSResource"
)

type AWSResource struct {
	CloudResource
}

func init() {
	MustRegisterLabel(AWSResourceLabel)
	registry.Registry.MustRegisterModel(&AWSResource{})
}

// NewAWSResource creates an AWSResource from the given ARN, resource type, account reference, and properties.
func NewAWSResource(name, accountRef string, rtype CloudResourceType, properties map[string]any) (AWSResource, error) {
	parsedARN, err := arn.Parse(name)
	if err != nil {
		return AWSResource{}, fmt.Errorf("invalid ARN: %s", name)
	}

	r := AWSResource{
		CloudResource: CloudResource{
			Name:         name,
			DisplayName:  parsedARN.Resource,
			Provider:     AWSProvider,
			Properties:   properties,
			ResourceType: CloudResourceType(rtype),
			Region:       parsedARN.Region,
			AccountRef:   accountRef,
		},
	}

	r.Defaulted()
	registry.CallHooks(&r)
	return r, nil
}

func (a *AWSResource) Defaulted() {
	a.Origins = []string{"amazon"}
	a.AttackSurface = []string{"cloud"}
	a.CloudResource.Defaulted()
}

func (a *AWSResource) GetHooks() []registry.Hook {
	hooks := []registry.Hook{
		{
			Call: func() error {
				a.CloudResource.Key = fmt.Sprintf("#awsresource#%s#%s", a.AccountRef, a.Name)
				a.CloudResource.Labels = []string{AWSResourceLabel}
				a.CloudResource.IPs = a.GetIPs()
				a.CloudResource.URLs = a.GetURLs()
				return nil
			},
		},
	}

	hooks = append(hooks, a.CloudResource.GetHooks()...)
	return hooks
}

// WithStatus method for AWSResource to prevent type erasure
// Overrides the embedded CloudResource.WithStatus() to return proper type
func (a *AWSResource) WithStatus(status string) Target {
	ret := *a // Copy the full AWSResource, not just CloudResource
	ret.Status = status
	return &ret
}

func (a *AWSResource) GetIPs() []string {
	ips := make([]string, 0) // Initialize with empty slice instead of nil
	switch a.ResourceType {
	case AWSEC2Instance:
		if ip, ok := a.Properties["PublicIp"].(string); ok && ip != "" {
			ips = append(ips, ip)
		}
		// Also check for PrivateIp in case it's needed for validation
		if ip, ok := a.Properties["PrivateIp"].(string); ok && ip != "" {
			ips = append(ips, ip)
		}
	}
	return ips
}

func (a *AWSResource) GetURLs() []string {
	return []string{}
}

func (a *AWSResource) GetDNS() string {
	if dns, ok := a.Properties["PublicDnsName"].(string); ok {
		return dns
	}
	return ""
}

func (a *AWSResource) Group() string { return "awsresource" }

func (a *AWSResource) Merge(otherModel any) {
	other, ok := otherModel.(*AWSResource)
	if !ok {
		return
	}
	a.CloudResource.Merge(&other.CloudResource)
}

func (a *AWSResource) Visit(otherModel any) error {
	other, ok := otherModel.(*AWSResource)
	if !ok {
		return fmt.Errorf("expected *AWSResource, got %T", otherModel)
	}
	a.CloudResource.Visit(&other.CloudResource)
	return nil
}

// Return an Asset that matches the legacy integration
func (a *AWSResource) NewAssets() []Asset {
	assets := make([]Asset, 0)
	dns := a.GetDNS()
	ips := a.GetIPs()
	urls := a.GetURLs()

	// Extract service name from ARN (same logic as Amazon capability)
	service := a.extractService()

	record := func(asset Asset) {
		asset.CloudId = a.Name
		asset.CloudService = service
		asset.CloudAccount = a.AccountRef
		assets = append(assets, asset)
	}

	// Create assets from URLs - NewAsset(url, arn)
	for _, url := range urls {
		record(NewAsset(url, a.Name))
<<<<<<< HEAD
	}

	for _, ip := range ips {
=======
	}

	for _, ip := range ips {
		if dns != "" {
			record(NewAsset(dns, ip))
		}
		record(NewAsset(ip, ip))
	}

	if len(assets) == 0 {
		identifier := a.Name // Use ARN as fallback
>>>>>>> ba80aa78
		if dns != "" {
			record(NewAsset(dns, ip))
		}
<<<<<<< HEAD
		record(NewAsset(ip, ip))
=======
		record(NewAsset(identifier, identifier))
>>>>>>> ba80aa78
	}

	return assets
}

// extractService extracts the service name from the ARN (same logic as Amazon capability)
func (a *AWSResource) extractService() string {
	parts := strings.Split(a.Name, ":")
	if len(parts) > 2 {
		return parts[2]
	}
	return "Unknown Service"
}

// IsPrivate determines if this AWS resource is private based on its IP/URL
func (a *AWSResource) IsPrivate() bool {
	// Check if resource has any public IP addresses
	if ips := a.GetIPs(); len(ips) > 0 {
		for _, ip := range ips {
			if ip != "" {
				parsedIP := net.ParseIP(ip)
				if parsedIP != nil && !parsedIP.IsPrivate() {
					return false // Has at least one public IP = not private
				}
			}
		}
	}

	// Check if resource has a public URL/endpoint
	if urls := a.GetURLs(); len(urls) > 0 {
		return false // Has public URL = not private
	}

	// No public IPs or URL = assume private
	return true
}<|MERGE_RESOLUTION|>--- conflicted
+++ resolved
@@ -143,11 +143,6 @@
 	// Create assets from URLs - NewAsset(url, arn)
 	for _, url := range urls {
 		record(NewAsset(url, a.Name))
-<<<<<<< HEAD
-	}
-
-	for _, ip := range ips {
-=======
 	}
 
 	for _, ip := range ips {
@@ -159,15 +154,10 @@
 
 	if len(assets) == 0 {
 		identifier := a.Name // Use ARN as fallback
->>>>>>> ba80aa78
 		if dns != "" {
-			record(NewAsset(dns, ip))
+			identifier = dns
 		}
-<<<<<<< HEAD
-		record(NewAsset(ip, ip))
-=======
 		record(NewAsset(identifier, identifier))
->>>>>>> ba80aa78
 	}
 
 	return assets
