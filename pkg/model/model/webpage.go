package model

import (
	"bytes"
	"encoding/gob"
	"encoding/json"
	"fmt"
	"net/url"
	"regexp"
	"strings"

	"github.com/praetorian-inc/tabularium/pkg/registry"
)

var webPageKeyRegex = regexp.MustCompile(`^#webpage#https?://.+(##.*)?$`)

const (
	DefaultMaxRequestsPerWebpage = 100
	ERR_PORT                     = -1
	DEFAULT_URL_PATH             = "/"
	PARAMETERS_IDENTIFIED        = "parameters-identified"
	WEB_LOGIN_IDENTIFIED         = "login-identified"
	WEB_SECRET_IDENTIFIED        = "web-secret-identified"
	DISPLAY_RESPONSE_FILE_PATH   = "file-path"
	SCREENSHOT                   = "screenshot"
	SC_RESOURCES                 = "resources"
)

const (
	SSO_PROVIDER_OKTA = "okta"
)

type WebpageOption func(*Webpage) error

type WebpageForGob Webpage

type SSOWebpage struct {
	LastSeen string `json:"last_seen" desc:"Timestamp when the webpage was last seen (RFC3339)." example:"2023-10-27T11:00:00Z"`
	Id       string `json:"id" desc:"The ID of the webpage." example:"1234567890"`
	Name     string `json:"name" desc:"The webpage name." example:"Chariot"`
}

type Webpage struct {
	registry.BaseModel
	Username string   `neo4j:"username" json:"username" desc:"The username associated with this webpage, if authenticated." example:"user@example.com"`
	Key      string   `neo4j:"key" json:"key" desc:"Unique key identifying the webpage." example:"#webpage#https://example.com#parentKey"`
	Created  string   `neo4j:"created" json:"created" desc:"Timestamp when the webpage was first discovered (RFC3339)." example:"2023-10-27T10:00:00Z"`
	Visited  string   `neo4j:"visited" json:"visited" desc:"Timestamp when the webpage was last visited (RFC3339)." example:"2023-10-27T11:00:00Z"`
	TTL      int64    `neo4j:"ttl" json:"ttl" desc:"Timestamp when the webpage will be deleted from the database in Unix seconds." example:"1747636791"`
	Status   string   `neo4j:"status" json:"status" desc:"Current status of the webpage (e.g., Active, Inactive)." example:"Active"`
	Source   []string `neo4j:"source" json:"source" desc:"Sources that identified this webpage (e.g., seed, crawl)" example:"[\"crawl\", \"login\"]"`
	Private  bool     `neo4j:"private" json:"private" desc:"Whether the webpage is on a public web server." example:"false"`
	History
	// Neo4j fields
	URL             string                `neo4j:"url" json:"url" desc:"The basic URL of the webpage." example:"https://example.com/path"`
	State           string                `neo4j:"state" json:"state" desc:"Current analysis state of the webpage (e.g., Unanalyzed, Interesting, Uninteresting)." example:"Unanalyzed"`
	Metadata        map[string]any        `neo4j:"metadata" json:"metadata" dynamodbav:"metadata" desc:"Additional metadata associated with the webpage." example:"{\"title\": \"Example Domain\"}"`
	SSOIdentified   map[string]SSOWebpage `neo4j:"sso_identified" json:"sso_identified" desc:"SSO providers that have identified this webpage with their last seen timestamps." example:"{\"okta\": {\"last_seen\": \"2023-10-27T11:00:00Z\", \"id\": \"1234567890\", \"name\": \"Chariot\"}}"`
	DetailsFilepath string                `neo4j:"details_filepath" json:"details_filepath" dynamodbav:"details_filepath" desc:"The path to the details file for the webpage." example:"webpage/1234567890/details-1234567890.json"`
	// S3 fields
	WebpageDetails
	// Not Saved but useful for internal processing
	Parent GraphModelWrapper `neo4j:"-" json:"parent" desc:"The parent entity from which this webpage was discovered. Only used for creating a relationship"`
}

type WebpageDetails struct {
	Requests []WebpageRequest `json:"requests" desc:"A list of the HTTP requests under the webpage's URL. Limited to 100 requests."`
}

type WebpageRequest struct {
	RawURL   string              `json:"raw_url" desc:"The raw URL of the request." example:"https://example.com/path?query=value"`
	Method   string              `json:"method" desc:"HTTP method used for the request (e.g., GET, POST)." example:"GET"`
	Headers  map[string][]string `json:"headers" desc:"Headers sent in the request." example:"{\"User-Agent\": [\"TabulariumCrawler/1.0\"]}"`
	Body     string              `json:"body" desc:"Body content of the request, if applicable." example:"{\"key\": \"value\"}"`
	Response *WebpageResponse    `json:"response" desc:"Details of the HTTP response received from the webpage." example:"{\"status_code\": 200, \"headers\": {\"Content-Type\": [\"text/html\"]}, \"body\": \"<html><body>Example Domain</body></html>\"}"`
}

type WebpageResponse struct {
	StatusCode int                 `json:"status_code" desc:"HTTP status code of the response." example:"200"`
	Headers    map[string][]string `json:"headers" desc:"Headers received in the response." example:"{\"Content-Type\": [\"text/html\"]}"`
	Body       string              `json:"body" desc:"Body content of the response." example:"<html><body>Example Domain</body></html>"`
}

const WebpageLabel = "Webpage"

func init() {
	registry.Registry.MustRegisterModel(&Webpage{})
}

func (w *Webpage) GetDescription() string {
	return "Represents a webpage, including its URL, status, and metadata."
}

func (w *Webpage) IsPrivate() bool {
	return w.Private
}

func (w *Webpage) GetKey() string {
	return w.Key
}

func (w *Webpage) GetLabels() []string {
	return []string{WebpageLabel, TTLLabel}
}

func (w *Webpage) Valid() bool {
	return webPageKeyRegex.MatchString(w.Key)
}

func (w *Webpage) GetAgent() string {
	return ScreenshotAgentName
}

func (w *Webpage) SetUsername(username string) {
	w.Username = username
}

// Custom gob encoding to ensure WebpageDetails is always empty
func (w Webpage) GobEncode() ([]byte, error) {
	temp := WebpageForGob(w)
	temp.WebpageDetails = WebpageDetails{}

	var buf bytes.Buffer
	encoder := gob.NewEncoder(&buf)
	err := encoder.Encode(temp)
	return buf.Bytes(), err
}

func (w *Webpage) GobDecode(data []byte) error {
	var temp WebpageForGob

	decoder := gob.NewDecoder(bytes.NewReader(data))
	if err := decoder.Decode(&temp); err != nil {
		return err
	}

	*w = Webpage(temp)
	return nil
}

func (w *Webpage) Visit(other Webpage) error {
	if w.TTL != 0 {
		w.TTL = other.TTL
	}
	w.Visited = Now()
	w.Merge(other)
	return nil
}

func (w *Webpage) PopulateResponses(refresh bool) {
	for i := range w.Requests {
		if w.Requests[i].Response != nil && !refresh {
			continue
		}
		w.PopulateResponse(&w.Requests[i])
	}
}

func (w *Webpage) AddRequest(req WebpageRequest) {
	w.Requests = append(w.Requests, req)
}

func (w *Webpage) Group() string {
	return fmt.Sprintf("%s://%s", w.Protocol(), w.Host())
}

func (w *Webpage) Identifier() string {
	return w.UrlPath()
}

func (w *Webpage) GetStatus() string {
	return w.Status
}

func (w *Webpage) IsStatus(value string) bool {
	return strings.HasPrefix(w.Status, value)
}

func (w *Webpage) IsClass(value string) bool {
	return strings.HasPrefix(w.URL, value)
}

func (w *Webpage) WithStatus(status string) Target {
	ret := *w
	ret.Status = status
	return &ret
}

func (w *Webpage) Merge(other Webpage) {
	switch w.State {
	case Unanalyzed:
		w.State = other.State
	case Uninteresting:
		if other.State == Interesting {
			w.State = other.State
		}
	}
<<<<<<< HEAD
	if other.DetailsFilepath != "" {
		w.DetailsFilepath = other.DetailsFilepath
	}
=======
	w.MergeSSOIdentified(other)
>>>>>>> 97cf53df
	w.MergeMetadata(other)
	w.MergeSource(other)
	w.MergeRequests(other.Requests...)
}

func (w *Webpage) Hydrate() (path string, hydrate func([]byte) error) {
	hydrate = func(fileContents []byte) error {
		if err := json.Unmarshal(fileContents, &w); err != nil {
			return err
		}
		return nil
	}
	return w.DetailsFilepath, hydrate
}

func (w *Webpage) Dehydrate() (File, Hydratable) {
	dehydratedWebpage := *w
	if len(dehydratedWebpage.Requests) > DefaultMaxRequestsPerWebpage {
		dehydratedWebpage.Requests = dehydratedWebpage.Requests[:DefaultMaxRequestsPerWebpage]
	}

	detailsFile := w.GetDetailsFile(dehydratedWebpage.WebpageDetails)
	dehydratedWebpage.DetailsFilepath = detailsFile.Name

	dehydratedWebpage.WebpageDetails = WebpageDetails{}

	return detailsFile, &dehydratedWebpage
}

func (w *Webpage) Defaulted() {
	w.Source = []string{}
	w.Status = Active
	w.State = Unanalyzed
	w.Created = Now()
	w.Visited = Now()
	w.TTL = Future(7 * 24)
	w.Metadata = map[string]any{}
}

func (w *Webpage) GetHooks() []registry.Hook {
	return []registry.Hook{
		{
			Call: func() error {
				if w.URL != "" {
					key := fmt.Sprintf("#webpage#%s", w.URL)
					if len(key) > 2048 {
						key = key[:2048]
					}
					w.Key = key
				}
				w.basicAnalysis()
				return nil
			},
			Description: "Construction and basic analysis",
		},
		{
			Call: func() error {
				if w.Parent.Model == nil {
					return nil
				}
				if target, ok := w.Parent.Model.(Target); ok {
					w.Private = target.IsPrivate()
				}
				return nil
			},
			Description: "Determine if the webpage parent is a public server",
		},
	}
}

func NewWebpageFromString(urlString string, parent GraphModel, options ...WebpageOption) Webpage {
	url, err := url.Parse(urlString)
	if err != nil {
		return Webpage{}
	}
	return NewWebpage(*url, parent, options...)
}

func NewWebpage(url url.URL, parent GraphModel, options ...WebpageOption) Webpage {
	if url.Path == "" {
		url.Path = DEFAULT_URL_PATH
	}
	urlString := fmt.Sprintf("%s://%s%s", url.Scheme, url.Host, url.Path)
	w := Webpage{URL: urlString, Parent: NewGraphModelWrapper(parent)}
	w.Defaulted()
	// We run hooks twice to ensure construction and analysis are run
	registry.CallHooks(&w)

	for _, option := range options {
		option(&w)
	}

	registry.CallHooks(&w)
	return w
}

func (w *Webpage) AddSSOProvider(provider string, ssoData SSOWebpage) {
	if w.SSOIdentified == nil {
		w.SSOIdentified = make(map[string]SSOWebpage)
	}
	w.SSOIdentified[provider] = ssoData
}<|MERGE_RESOLUTION|>--- conflicted
+++ resolved
@@ -195,13 +195,10 @@
 			w.State = other.State
 		}
 	}
-<<<<<<< HEAD
 	if other.DetailsFilepath != "" {
 		w.DetailsFilepath = other.DetailsFilepath
 	}
-=======
 	w.MergeSSOIdentified(other)
->>>>>>> 97cf53df
 	w.MergeMetadata(other)
 	w.MergeSource(other)
 	w.MergeRequests(other.Requests...)
